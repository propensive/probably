--- conflicted
+++ resolved
@@ -217,11 +217,7 @@
 ```
 A binary is available on Maven Central as `com.propensive:probably-cli_<scala-version>:0.8.0`. This may be added
 to an [sbt](https://www.scala-sbt.org/) build with:
-<<<<<<< HEAD
-```scala
-=======
-```
->>>>>>> 101ea65a
+```scala
 libraryDependencies += "com.propensive" %% "probably-cli" % "0.8.0"
 ```
 
