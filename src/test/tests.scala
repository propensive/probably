/*

    Probably, version 0.8.0. Copyright 2017-20 Jon Pretty, Propensive OÜ.

    The primary distribution site is: https://propensive.com/

    Licensed under the Apache License, Version 2.0 (the "License"); you may not use this file except in
    compliance with the License. You may obtain a copy of the License at

    http://www.apache.org/licenses/LICENSE-2.0

    Unless required by applicable law or agreed to in writing, software distributed under the License is
    distributed on an "AS IS" BASIS, WITHOUT WARRANTIES OR CONDITIONS OF ANY KIND, either express or implied.
    See the License for the specific language governing permissions and limitations under the License.

*/
package probably.tests

import probably.Runner.{ Fail, FailsAt }
import probably._
import scala.util.Try

object Main extends Suite("Probably Tests") {

  def reportTest(fn: Runner => Unit): Report = {
    val runner = new Runner()
    fn(runner)
    runner.report()
  }

  def run(test: Runner): Unit = {
    test("tests with the same name get grouped") {
<<<<<<< HEAD
      val runner = Runner()
      runner("test") { 2 + 2 }.assert(_ == 4)
      runner("test") { 2 + 2 }.assert(_ == 4)
      runner.report()
=======
      reportTest { runner =>
        runner("test")(2+2).assert(_ == 4)
        runner("test")(2+2).assert(_ == 4)
      }
>>>>>>> 5d53aad7
    }.assert(_.results.size == 1)

    test("tests with different names displayed separately") {
<<<<<<< HEAD
      val runner = Runner()
      runner("alpha") { 2 + 2 }.assert(_ == 4)
      runner("beta") { 2 + 2 }.assert(_ == 4)
      runner.report()
=======
      reportTest { runner =>
        runner("alpha")(2+2).assert(_ == 4)
        runner("beta")(2+2).assert(_ == 4)
      }
>>>>>>> 5d53aad7
    }.assert(_.results.size == 2)

    test("tests can fail") {
<<<<<<< HEAD
      val runner = Runner()
      runner("failing") { 2 + 2 }.assert(_ == 5)
      runner.report()
=======
     reportTest(_("failing")(2+2).assert(_ == 5))
>>>>>>> 5d53aad7
    }.assert(_.results.head.outcome.failed)

    test("tests can succeed") {
<<<<<<< HEAD
      val runner = Runner()
      runner("failing") { 2 + 2 }.assert(_ == 4)
      runner.report()
=======
      reportTest(_("failing")(2+2).assert(_ == 4))
>>>>>>> 5d53aad7
    }.assert(_.results.head.outcome.passed)

    test("tests can throw an exception") {
      val runner = Runner()
      runner("failing") {
        throw new Exception()
        4
      }.assert(_ == 4)
      runner.report().results.head.outcome
    }.assert {
      case Runner.FailsAt(_, _) => true
      case _ => false
    }

    test("assertion can throw an exception") {
      val runner = Runner()
      runner("failing") { 2 + 2 }.assert { r =>
        throw new Exception()
        r == 4
      }

      runner.report().results.head.outcome
    }.assert {
      case Runner.FailsAt(_, _) => true
      case _             => false
    }

    test("repetition fails on nth attempt") {
<<<<<<< HEAD
      val runner = Runner()
      for(i <- 1 to 10) runner("integers are less than six")(i).assert(_ < 6)
      runner.report().results.head.outcome
=======
      val report = reportTest(runner => for(i <- 1 to 10) runner("integers are less than six")(i).assert(_ < 6))
      report.results.head.outcome
>>>>>>> 5d53aad7
    }.assert {
      case FailsAt(_, 6) => true
      case _ => false
    }

    test("repetition captures failed value") {
<<<<<<< HEAD
      val runner = Runner()
      for(i <- 1 to 10) runner("integers are less than six", i = i)(i).assert(_ < 6)
      runner.report().results.head.outcome
=======
      val report = reportTest(runner => for(i <- 1 to 10) runner("integers are less than six", i = i)(i).assert(_ < 6))
      report.results.head.outcome
>>>>>>> 5d53aad7
    }.assert {
      case FailsAt(Fail(map, _), _) if map("i") == "6" => true
      case _ => false
    }

    test.assert("assertion-only test")(1+1 == 2)

    test("time-only test") {
      reportTest(_.time("wait for 100ms")(Thread.sleep(100)))
    }.assert(_.results.head.ttot >= 100)

    test("repetition test") {
      reportTest(runner => for(i <- 1 to 100) runner("simple test")(1+1).assert(_ == 2))
    }.assert(_.results.head.count == 100)

    test("assert without predicate should succeed") {
      reportTest(_("test division")(5/2).assert())
    }.assert(_.passed == 1, _.total == 1)

    test("assert without predicate should fail") {
      reportTest(_("test division")(5/0).assert())
    }.assert(r => r.passed == 0, _.failed == 1)

    test("check without predicate should succeed") {
      reportTest(_("test division")(5/2).check())
    }.assert(_.passed == 1, _.total == 1)

    test("check without predicate should fail") {
      reportTest(runner => Try(runner("test division")(5/0).check()))
    }.assert(_.failed == 1, _.total == 1)

    test("assert with 2 successful predicates") {
      reportTest(_("test double")(0.001).assert(_ >= 0.0, _ <= 1.0))
    }.assert(_.passed == 1, _.total == 1)

    test("assert with 2 predicates") {
      val report = reportTest(_("test double")(0.001).assert(_ >= 0.0, _ < 0.0))
      report.results.head.outcome
    }.assert(_ == FailsAt(Fail(Map(), 1), 1))

    test("assert with 3 predicates") {
      val report = reportTest(_ ("test double")(0.001).assert(_ >= 0.0, _ <= 1.0, _ < 0.0))
      report.results.head.outcome
    }.assert(_ == FailsAt(Fail(Map(), 2), 1))

  }
}<|MERGE_RESOLUTION|>--- conflicted
+++ resolved
@@ -16,65 +16,38 @@
 */
 package probably.tests
 
-import probably.Runner.{ Fail, FailsAt }
-import probably._
+import probably.Runner.*
+import probably.*
 import scala.util.Try
 
-object Main extends Suite("Probably Tests") {
+object Main extends Suite("Probably Tests"):
 
-  def reportTest(fn: Runner => Unit): Report = {
-    val runner = new Runner()
+  def reportTest(fn: Runner => Unit): Report =
+    val runner = Runner()
     fn(runner)
     runner.report()
-  }
 
-  def run(test: Runner): Unit = {
+  def run(test: Runner): Unit =
     test("tests with the same name get grouped") {
-<<<<<<< HEAD
-      val runner = Runner()
-      runner("test") { 2 + 2 }.assert(_ == 4)
-      runner("test") { 2 + 2 }.assert(_ == 4)
-      runner.report()
-=======
       reportTest { runner =>
-        runner("test")(2+2).assert(_ == 4)
-        runner("test")(2+2).assert(_ == 4)
+        runner("test")(2 + 2).assert(_ == 4)
+        runner("test")(2 + 2).assert(_ == 4)
       }
->>>>>>> 5d53aad7
     }.assert(_.results.size == 1)
 
     test("tests with different names displayed separately") {
-<<<<<<< HEAD
-      val runner = Runner()
-      runner("alpha") { 2 + 2 }.assert(_ == 4)
-      runner("beta") { 2 + 2 }.assert(_ == 4)
-      runner.report()
-=======
       reportTest { runner =>
-        runner("alpha")(2+2).assert(_ == 4)
-        runner("beta")(2+2).assert(_ == 4)
+        runner("alpha")(2 + 2).assert(_ == 4)
+        runner("beta")(2 + 2).assert(_ == 4)
       }
->>>>>>> 5d53aad7
     }.assert(_.results.size == 2)
 
     test("tests can fail") {
-<<<<<<< HEAD
-      val runner = Runner()
-      runner("failing") { 2 + 2 }.assert(_ == 5)
-      runner.report()
-=======
-     reportTest(_("failing")(2+2).assert(_ == 5))
->>>>>>> 5d53aad7
+     reportTest(_("failing")(2 + 2).assert(_ == 5))
     }.assert(_.results.head.outcome.failed)
 
     test("tests can succeed") {
-<<<<<<< HEAD
-      val runner = Runner()
-      runner("failing") { 2 + 2 }.assert(_ == 4)
-      runner.report()
-=======
-      reportTest(_("failing")(2+2).assert(_ == 4))
->>>>>>> 5d53aad7
+      reportTest(_("failing")(2 + 2).assert(_ == 4))
     }.assert(_.results.head.outcome.passed)
 
     test("tests can throw an exception") {
@@ -85,8 +58,8 @@
       }.assert(_ == 4)
       runner.report().results.head.outcome
     }.assert {
-      case Runner.FailsAt(_, _) => true
-      case _ => false
+      case Outcome.FailsAt(_, _) => true
+      case _                     => false
     }
 
     test("assertion can throw an exception") {
@@ -98,46 +71,40 @@
 
       runner.report().results.head.outcome
     }.assert {
-      case Runner.FailsAt(_, _) => true
-      case _             => false
+      case Outcome.FailsAt(_, _) => true
+      case _                     => false
     }
 
     test("repetition fails on nth attempt") {
-<<<<<<< HEAD
-      val runner = Runner()
-      for(i <- 1 to 10) runner("integers are less than six")(i).assert(_ < 6)
-      runner.report().results.head.outcome
-=======
-      val report = reportTest(runner => for(i <- 1 to 10) runner("integers are less than six")(i).assert(_ < 6))
+      val report = reportTest { runner =>
+        for i <- 1 to 10 do runner("integers are less than six")(i).assert(_ < 6)
+      }
+
       report.results.head.outcome
->>>>>>> 5d53aad7
     }.assert {
-      case FailsAt(_, 6) => true
+      case Outcome.FailsAt(_, 6) => true
       case _ => false
     }
 
     test("repetition captures failed value") {
-<<<<<<< HEAD
-      val runner = Runner()
-      for(i <- 1 to 10) runner("integers are less than six", i = i)(i).assert(_ < 6)
-      runner.report().results.head.outcome
-=======
-      val report = reportTest(runner => for(i <- 1 to 10) runner("integers are less than six", i = i)(i).assert(_ < 6))
+      val report = reportTest { runner =>
+        for i <- 1 to 10 do runner("integers are less than six", i = i)(i).assert(_ < 6)
+      }
+      
       report.results.head.outcome
->>>>>>> 5d53aad7
     }.assert {
-      case FailsAt(Fail(map, _), _) if map("i") == "6" => true
+      case Outcome.FailsAt(Fail(map, _), _) if map("i") == "6" => true
       case _ => false
     }
 
-    test.assert("assertion-only test")(1+1 == 2)
+    test.assert("assertion-only test")(1 + 1 == 2)
 
     test("time-only test") {
       reportTest(_.time("wait for 100ms")(Thread.sleep(100)))
     }.assert(_.results.head.ttot >= 100)
 
     test("repetition test") {
-      reportTest(runner => for(i <- 1 to 100) runner("simple test")(1+1).assert(_ == 2))
+      reportTest(runner => for(i <- 1 to 100) runner("simple test")(1 + 1).assert(_ == 2))
     }.assert(_.results.head.count == 100)
 
     test("assert without predicate should succeed") {
@@ -163,12 +130,9 @@
     test("assert with 2 predicates") {
       val report = reportTest(_("test double")(0.001).assert(_ >= 0.0, _ < 0.0))
       report.results.head.outcome
-    }.assert(_ == FailsAt(Fail(Map(), 1), 1))
+    }.assert(_ == Outcome.FailsAt(Fail(Map(), 1), 1))
 
     test("assert with 3 predicates") {
-      val report = reportTest(_ ("test double")(0.001).assert(_ >= 0.0, _ <= 1.0, _ < 0.0))
+      val report = reportTest(_("test double")(0.001).assert(_ >= 0.0, _ <= 1.0, _ < 0.0))
       report.results.head.outcome
-    }.assert(_ == FailsAt(Fail(Map(), 2), 1))
-
-  }
-}+    }.assert(_ == Outcome.FailsAt(Fail(Map(), 2), 1))