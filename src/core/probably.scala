--- conflicted
+++ resolved
@@ -16,75 +16,39 @@
 */
 package probably
 
-<<<<<<< HEAD
-import gastronomy._
-import magnolia._
-
-=======
->>>>>>> 5d53aad7
-import scala.util._
-import scala.collection._, immutable.ListMap
-import scala.util.control.NonFatal
+import scala.collection.immutable.ListMap
+import scala.util.*, control.NonFatal
 
 import language.dynamics
-<<<<<<< HEAD
-import language.implicitConversions
-
-sealed trait Outcome(val passed: Boolean):
-  def failed: Boolean = !passed
-  def debug: String = ""
-
-case class FailsAt(datapoint: Datapoint, count: Int) extends Outcome(false):
-  override def debug: String = datapoint.map.map { case (k, v) => s"$k=$v" }.mkString(" ")
-=======
 
 import Runner._
 
-object Runner {
-  object Showable {
-    implicit def show[T: Show](value: T): Showable[T] = Showable[T](value, implicitly[Show[T]])
-  }
+object Runner:
+  object Showable:
+    implicit def show[T: Show](value: T): Showable[T] = Showable[T](value, summon[Show[T]])
 
-  case class Showable[T](value: T, show: Show[T]) { def apply(): String = show.show(value) }
->>>>>>> 5d53aad7
+  case class Showable[T](value: T, show: Show[T]):
+    def apply(): String = show.show(value)
 
   case class TestId private[probably](value: String)
-  sealed abstract class Outcome(val passed: Boolean) {
+  
+  enum Outcome:
+    case FailsAt(datapoint: Datapoint, count: Int)
+    case Passed
+    case Mixed
+
     def failed: Boolean = !passed
-    def debug: String = ""
-  }
+    
+    def passed: Boolean = this match
+      case Passed        => true
+      case Mixed         => false
+      case FailsAt(_, _) => false
+    
+    def debug: String = this match
+      case FailsAt(datapoint, count) => datapoint.map.map { case (k, v) => s"$k=$v" }.mkString(" ")
+      case _                         => ""
 
-<<<<<<< HEAD
-sealed trait Datapoint(val map: Map[String, String])
-case object Pass extends Datapoint(Map())
-=======
-  case class FailsAt(datapoint: Datapoint, count: Int) extends Outcome(false) {
-    override def debug: String = datapoint.map.map { case (k, v) => s"$k=$v" }.mkString(" ")
-  }
->>>>>>> 5d53aad7
 
-  case object Passed extends Outcome(true)
-  case object Mixed extends Outcome(false)
-
-<<<<<<< HEAD
-object Show:
-  given Show[Int] = _.toString
-  given Show[String] = identity(_)
-  given Show[Boolean] = _.toString
-  given Show[Long] = _.toString
-  given Show[Byte] = _.toString
-  given Show[Short] = _.toString
-  given Show[Char] = _.toString
-
-trait Show[T]:
-  def show(value: T): String
-
-object Showable:
-  implicit def show[T: Show](value: T): Showable[T] = Showable[T](value, summon[Show[T]])
-
-case class Showable[T](value: T, show: Show[T]):
-  def apply(): String = show.show(value)
-=======
   sealed abstract class Datapoint(val map: Map[String, String])
   case object Pass extends Datapoint(Map())
 
@@ -92,27 +56,23 @@
   case class Throws(exception: Throwable, throwMap: Map[String, String]) extends Datapoint(throwMap)
   case class ThrowsInCheck(exception: Exception, throwMap: Map[String, String], index: Int) extends Datapoint(throwMap)
 
-  object Show {
-    implicit val int: Show[Int] = _.toString
-    implicit val string: Show[String] = identity
-    implicit val boolean: Show[Boolean] = _.toString
-    implicit val long: Show[Long] = _.toString
-    implicit val byte: Show[Byte] = _.toString
-    implicit val short: Show[Short] = _.toString
-    implicit val char: Show[Char] = _.toString
-  }
+  object Show:
+    given Show[Int] = _.toString
+    given Show[String] = identity(_)
+    given Show[Boolean] = _.toString
+    given Show[Long] = _.toString
+    given Show[Byte] = _.toString
+    given Show[Short] = _.toString
+    given Show[Char] = _.toString
 
   trait Show[T] { def show(value: T): String }
->>>>>>> 5d53aad7
 
-  def shortDigest(text: String): String = {
+  def shortDigest(text: String): String =
     val md = java.security.MessageDigest.getInstance("SHA-256")
     md.update(text.getBytes)
     md.digest.take(3).map(b => f"$b%02x").mkString
-  }
-}
 
-class Runner(specifiedTests: Set[TestId] = Set()) extends Dynamic:
+class Runner(specifiedTests: Set[TestId] = Set()) extends Dynamic {
 
   final def runTest(testId: TestId): Boolean = specifiedTests.isEmpty || specifiedTests(testId)
 
@@ -124,202 +84,105 @@
                        (name: (String, String), args: (String, Showable[_])*)
                        (fn: => T)
                        : Test { type Type = T } =
-    new Test(name._2, args.toMap.map(_ -> _())):
+    new Test(name._2, args.map(_ -> _()).to(Map)):
       type Type = T
       def action(): T = fn
 
-<<<<<<< HEAD
-  def suite(name: String)(fn: Runner => Unit): Unit =
-=======
   def time[T](name: String)(fn: => T): T = applyDynamicNamed[T]("")("" -> name)(fn).check { _ => true }
 
   def suite(testSuite: TestSuite): Unit = suite(testSuite.name)(testSuite.run(_))
 
-  def suite(name: String)(fn: Runner => Unit): Unit = {
->>>>>>> 5d53aad7
+  def suite(name: String)(fn: Runner => Unit): Unit =
     val report = new Test(name, Map()) {
       type Type = Report
 
-      def action(): Report =
+      def action(): Report = {
         val runner = Runner()
         fn(runner)
         runner.report()
-
+      }
     }.check(_.results.forall(_.outcome.passed))
 
     if report.results.exists(_.outcome.passed) && report.results.exists(_.outcome.failed)
-    then synchronized { results = results.updated(name, results(name).copy(outcome = Mixed)) }
+    then synchronized { results = results.updated(name, results(name).copy(outcome = Outcome.Mixed)) }
 
     report.results.foreach { result => record(result.copy(indent = result.indent + 1)) }
 
-<<<<<<< HEAD
-  abstract class Test(val name: String, map: => Map[String, String]):
-=======
   def assert(name: String)(fn: => Boolean): Unit = applyDynamicNamed("")("" -> name)(fn).assert(identity)
 
-  abstract class Test(val name: String, map: => Map[String, String]) {
->>>>>>> 5d53aad7
+  abstract class Test(val name: String, map: => Map[String, String]):
     type Type
 
     def id: TestId = TestId(Runner.shortDigest(name))
     def action(): Type
-<<<<<<< HEAD
-    
-    def assert(predicate: Type => Boolean): Unit =
-      try if runTest(id) then check(predicate) catch case NonFatal(e) => ()
-    
-    def check(predicate: Type => Boolean): Type =
-=======
+    def assert(pred: (Type => Boolean)*): Unit = try if(runTest(id)) check(pred*) catch case NonFatal(_) => ()
 
-    def assert(predicate: (Type => Boolean)*): Unit =
-      try if(runTest(id)) check(predicate: _*) catch { case NonFatal(_) => () }
+    def check(preds: (Type => Boolean)*): Type =
+      def handler(index: Int): PartialFunction[Throwable, Datapoint] =
+        case e: Exception => ThrowsInCheck(e, map, index)
 
-    def check(predicates: (Type => Boolean)*): Type = {
-      def handler(index: Int): PartialFunction[Throwable, Datapoint] = { case e: Exception => ThrowsInCheck(e, map, index) }
-
-      def makeDatapoint(predicates: Seq[Type => Boolean], count: Int, datapoint: Datapoint, value: Type): Datapoint =
-        try {
-          if (predicates.isEmpty) datapoint
-          else if (predicates.head(value)) makeDatapoint(predicates.tail, count + 1, Pass, value)
+      def makeDatapoint(preds: Seq[Type => Boolean], count: Int, datapoint: Datapoint, value: Type): Datapoint =
+        try
+          if preds.isEmpty then datapoint
+          else if preds.head(value) then makeDatapoint(preds.tail, count + 1, Pass, value)
           else Fail(map, count)
-        } catch handler(count)
+        catch handler(count)
 
 
->>>>>>> 5d53aad7
       val t0 = System.currentTimeMillis()
       val value = Try(action())
       val time = System.currentTimeMillis() - t0
 
-<<<<<<< HEAD
       value match
         case Success(value) =>
-          def handler: PartialFunction[Throwable, Datapoint] =
-            case e: Exception => ThrowsInCheck(e, map)
-          
-          val datapoint: Datapoint = try if predicate(value) then Pass else Fail(map) catch handler
-          record(this, time, datapoint)
+          record(this, time, makeDatapoint(preds, 0, Pass, value))
           value
-
         case Failure(exception) =>
           record(this, time, Throws(exception, map))
-=======
-      value match {
-        case Success(value) => record(this, time, makeDatapoint(predicates, 0, Pass, value))
-          value
-        case Failure(exception) => record(this, time, Throws(exception, map))
->>>>>>> 5d53aad7
           throw exception
 
   def report(): Report = Report(results.values.to(List))
-
   def clear(): Unit = results = emptyResults()
 
   protected def record(test: Test, duration: Long, datapoint: Datapoint): Unit = synchronized {
     results = results.updated(test.name, results(test.name).append(test.name, duration, datapoint))
   }
 
-<<<<<<< HEAD
-  protected def record(summary: Summary) = synchronized { results = results.updated(summary.name, summary) }
-  
-  @volatile
-  protected var results: Map[String, Summary] = ListMap().withDefault { name =>
-    Summary(TestId(name.digest[Sha256].encoded[Hex].take(6).toLowerCase), name, 0, Int.MaxValue, 0L,
-        Int.MinValue, Passed)
-  }
-
-case class Seed(value: Long):
-  def apply(): Long = value
-  
-  def stream(count: Int): LazyList[Seed] =
-    val rnd = java.util.Random(value)
-    LazyList.continually(Seed(rnd.nextLong)).take(count)
-
-object Arbitrary:
-  def join[T](ctx: CaseClass[Arbitrary, T]): Arbitrary[T] = (seed, n) => ctx.rawConstruct {
-    ctx.params.zip(spread(seed, n, ctx.params.size)).zip(seed.stream(ctx.params.size)).map {
-      case ((param, i), s) => param.typeclass(s, i)
-    } }
-  
-  val testInts = Vector(0, 1, -1, 2, -2, 42, Int.MaxValue, Int.MinValue, Int.MaxValue - 1, Int.MinValue + 1)
-
-  given Arbitrary[Int] = (seed, n) => testInts.lift(n).getOrElse(seed.stream(n).last.value.toInt)
-
-  val testStrings = Vector("", "a", "z", "\n", "0", "_", "\"", "\'", " ", "abcdefghijklmnopqrstuvwxyz")
-  
-  given Arbitrary[String] = (seed, n) => testStrings.lift(n).getOrElse {
-    val chars = seed.stream(n).last.stream(10).map(_()).map(_.toByte).filter { c => c > 31 && c < 128 }
-    String(chars.to(Array), "UTF-8")
-  }
-
-  private def spread(seed: Seed, total: Int, count: Int): List[Int] =
-    val sample = seed.stream(count).map(_.value.toDouble).map(math.abs(_)).to(List)
-    
-    sample.tails.foldLeft(List[Int]()) { case (acc, tail) => tail.headOption.fold(acc) { v =>
-      (((v/(tail.sum))*(total - acc.sum)) + 0.5).toInt :: acc
-    } }
-
-trait Arbitrary[T]:
-  def apply(seed: Seed, n: Int): T
-
-object Generate:
-  def stream[T](using arbitrary: Arbitrary[T], seed: Seed = Seed(0L)): LazyList[T] =
-    LazyList.from(0).map(arbitrary(seed, _))
-
-case class Summary(id: TestId, name: String, count: Int, tmin: Long, ttot: Long, tmax: Long, outcome: Outcome,
-                   indent: Int = 0):
-=======
   protected def record(summary: Summary) = synchronized {
     results = results.updated(summary.name, summary)
   }
 
-  private[this] def emptyResults(): Map[String, Summary] = ListMap[String, Summary]().withDefault { name =>
-    Summary(TestId(shortDigest(name)), name, 0, Int.MaxValue, 0L,
-        Int.MinValue, Passed)
+  private[this] def emptyResults(): Map[String, Summary] = ListMap().withDefault { name =>
+    Summary(TestId(shortDigest(name)), name, 0, Int.MaxValue, 0L, Int.MinValue, Outcome.Passed)
   }
 
   @volatile
   protected var results: Map[String, Summary] = emptyResults()
 }
 
-case class Summary(id: TestId,
-                   name: String,
-                   count: Int,
-                   tmin: Long,
-                   ttot: Long,
-                   tmax: Long,
-                   outcome: Outcome,
-                   indent: Int = 0) {
->>>>>>> 5d53aad7
+case class Summary(id: TestId, name: String, count: Int, tmin: Long, ttot: Long, tmax: Long, outcome: Outcome,
+                   indent: Int = 0):
   def avg: Double = ttot.toDouble/count/1000.0
   def min: Double = tmin.toDouble/1000.0
   def max: Double = tmax.toDouble/1000.0
 
   def append(test: String, duration: Long, datapoint: Datapoint): Summary =
     Summary(id, name, count + 1, tmin min duration, ttot + duration, tmax max duration, outcome match
-      case FailsAt(dp, c) => FailsAt(dp, c)
-      case Passed         => datapoint match
-        case Pass           => Passed
-        case other          => FailsAt(other, count + 1)
-<<<<<<< HEAD
+      case Outcome.FailsAt(dp, c) => Outcome.FailsAt(dp, c)
+      case Outcome.Passed         => datapoint match
+        case Pass                   => Outcome.Passed
+        case other                  => Outcome.FailsAt(other, count + 1)
+      case Outcome.Mixed          => Outcome.FailsAt(datapoint, 0)
     )
-=======
-      }
-      case Mixed          => FailsAt(datapoint, 0)
-    })
-}
->>>>>>> 5d53aad7
 
-case class Report(results: List[Summary]) {
-  val passed: Int = results.count(_.outcome == Passed)
-  val failed: Int = results.count(_.outcome != Passed)
+case class Report(results: List[Summary]):
+  val passed: Int = results.count(_.outcome == Outcome.Passed)
+  val failed: Int = results.count(_.outcome != Outcome.Passed)
   val total: Int = failed + passed
-}
 
-trait TestSuite {
+trait TestSuite:
   def run(test: Runner): Unit
   def name: String
-}
 
-object global {
-  object test extends Runner()
-}+object global:
+  object test extends Runner()